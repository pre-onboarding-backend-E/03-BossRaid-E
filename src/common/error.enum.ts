export const ErrorType = {
  invalideUser: { code: 400, msg: '유효한 사용자가 아닙니다!' },
  userExists: { code: 400, msg: '이미 존재하는 유저입니다!' },
  userNotFound: { code: 404, msg: '존재하지 않는 유저입니다!' },
  accountNotFound: { code: 404, msg: '존재하지 않는 가계부입니다!' },
  confirmPasswordDoesNotMatch: { code: 400, msg: '비밀번호와 비밀번호 확인이 일치하지 않습니다!' },
  emailExists: { code: 409, msg: '해당 이메일은 이미 사용중입니다!' },
<<<<<<< HEAD
  serverError: { code: 500, msg: '서버 장애임..;;' },
=======
  serverError : {code : 500, msg: '서버에 문제가 발생했습니다. 잠시 후 다시 시도해주세요.'}
>>>>>>> 7ae96a0e
};<|MERGE_RESOLUTION|>--- conflicted
+++ resolved
@@ -5,9 +5,5 @@
   accountNotFound: { code: 404, msg: '존재하지 않는 가계부입니다!' },
   confirmPasswordDoesNotMatch: { code: 400, msg: '비밀번호와 비밀번호 확인이 일치하지 않습니다!' },
   emailExists: { code: 409, msg: '해당 이메일은 이미 사용중입니다!' },
-<<<<<<< HEAD
-  serverError: { code: 500, msg: '서버 장애임..;;' },
-=======
-  serverError : {code : 500, msg: '서버에 문제가 발생했습니다. 잠시 후 다시 시도해주세요.'}
->>>>>>> 7ae96a0e
+  serverError: { code: 500, msg: '서버에 문제가 발생했습니다. 잠시 후 다시 시도해주세요.' },
 };