import {
  Body,
  CACHE_MANAGER,
  Controller,
  Get,
  Inject,
  Patch,
  Post,
} from '@nestjs/common';
import { ApiBody, ApiTags } from '@nestjs/swagger';
import { Cache } from 'cache-manager';
<<<<<<< HEAD
import { RaidEndDto } from './dto/raidEnd.dto';
=======
import { raidStatus } from './dto/raidStatusDto';
import { RaidRecord } from './entities/raid.entity';
>>>>>>> 459a5b04
import { RaidService } from './raid.service';

@ApiTags('bossRaid')
@Controller('bossRaid')
export class RaidController {
  constructor(
    private readonly raidService: RaidService,
    @Inject(CACHE_MANAGER)
    private readonly cacheManager: Cache,
  ) {}

  @Get()
  async getRaidStatus() {
    let result: raidStatus;

    try {
      const redis: RaidRecord = await this.cacheManager.get('raidRecord');

      if (redis) {
        result = {
          canEnter: false,
          enteredUserId: redis.user.id,
        };
        return result;
      } else {
        result = {
          canEnter: true,
          enteredUserId: null,
        };
        return result;
      }
    } catch (error) {
      console.log(error);
      const db = await this.raidService.fetchRecentRaidRecord();

      if (db) {
        result = {
          canEnter: false,
          enteredUserId: db.user.id,
        };
        return result;
      } else {
        result = {
          canEnter: true,
          enteredUserId: null,
        };
        return result;
      }
    }
  }

  @Post('enter')
  enterRaid() {}

  /* 
    작성자 : 김용민
  */
  @ApiBody({ type: RaidEndDto })
  @Patch('end')
  endRaid(@Body() raidEndDto: RaidEndDto) {
    return this.raidService.endRaid(raidEndDto);
  }
}<|MERGE_RESOLUTION|>--- conflicted
+++ resolved
@@ -9,12 +9,9 @@
 } from '@nestjs/common';
 import { ApiBody, ApiTags } from '@nestjs/swagger';
 import { Cache } from 'cache-manager';
-<<<<<<< HEAD
 import { RaidEndDto } from './dto/raidEnd.dto';
-=======
 import { raidStatus } from './dto/raidStatusDto';
 import { RaidRecord } from './entities/raid.entity';
->>>>>>> 459a5b04
 import { RaidService } from './raid.service';
 
 @ApiTags('bossRaid')
