/* eslint-disable @typescript-eslint/no-var-requires */
import {
  BadRequestException,
  CACHE_MANAGER,
  ForbiddenException,
  Inject,
  Injectable,
  InternalServerErrorException,
  MisdirectedException,
  NotFoundException,
} from '@nestjs/common';
import { InjectRepository } from '@nestjs/typeorm';
import axios from 'axios';
import { User } from 'src/user/entities/user.entity';
import { Repository } from 'typeorm';
import { RaidEndDto } from './dto/raidEnd.dto';
import { RaidRecord } from './entities/raid.entity';
import { CreateRaidDTO } from './dto/createRaid.dto';
import { EnterBossRaidOption } from 'src/common/enterBossOption.interface';
import { RaidStatus } from './dto/raidStatus.dto';
import { Cache } from 'cache-manager';
import { RequestRaidDto } from './dto/requestRaid.dto';
import { RankingInfo } from './rankingInfo.interface';
import { ResponseRaidDto } from './dto/responseRaid.dto';
<<<<<<< HEAD
import AxiosInstance from './axiousHelper';
import AxiousHelper from './axiousHelper';
=======
>>>>>>> 79518217
import { ErrorType } from 'src/common/error.enum';

const moment = require('moment');
require('moment-timezone');
moment.tz.setDefault('Asia/Seoul');

@Injectable()
export class RaidService {
  constructor(
    @InjectRepository(RaidRecord)
    private readonly raidRecordRepository: Repository<RaidRecord>,
    @InjectRepository(User)
    private readonly userRepository: Repository<User>,
    @Inject(CACHE_MANAGER)
    private readonly cacheManager: Cache,
  ) {}

  /* 
    작성자 : 박신영
  */
  async enterBossRaid(createRaidDto: CreateRaidDTO): Promise<EnterBossRaidOption> {
    // 레이드 상태 조회
    let redisResult: RaidStatus;
    let dbResult: RaidStatus;
    try {
      // 레디스 조회시 결과
      redisResult = await this.getStatusFromRedis();
    } catch (error) {
      console.log(error);
      //레디스 에러 시 DB에서의 상태 조회 결과
      dbResult = await this.getStatusFromDB();
    }
    // 레이드 시작 불가능

    if (!redisResult?.canEnter) {
      throw new ForbiddenException('보스 레이드가 실행 중입니다.');
    }
    // 레이드 시작 가능
    try {
      const newBossRaid = this.raidRecordRepository.create({
        ...createRaidDto,
        score: 0,
      });
      const result = await this.raidRecordRepository.insert(newBossRaid);
      const raidRecordId = result.identifiers[0].id;

      const setRedis: RaidStatus = { canEnter: false, enteredUserId: createRaidDto.userId };
      await this.cacheManager.set('raidStatus', setRedis, { ttl: 180 });

      const enterOption: EnterBossRaidOption = {
        isEntered: true,
        raidRecordId,
      };

      return enterOption;
    } catch (e) {
      console.error(e);
    }
  }
  /* 
    작성자 : 김용민
  */
  // 레디스 사용 부분 추가 필요
  // - 3분이 지났는데 종료 요청이 들어오지 않은 경우 레디스는 어떻게??
  // 센트리로 에러 관리 추가 필요
  // 에러 타입화 추가 필요
  // 과제 예시에는 성공 시 body가 없음.. 레이드 시간초과 시 에러??
  async endRaid(raidEndDto: RaidEndDto) {
    const { userId, raidRecordId } = raidEndDto;
    const setRedis: RaidStatus = {
      canEnter: true,
      enteredUserId: null,
<<<<<<< HEAD
      raidRecordId: null,
=======
>>>>>>> 79518217
    };
    let raidRedisStatus: RaidStatus;

    try {
      raidRedisStatus = await this.cacheManager.get('raidStatus');
      // raidRadisStatus가 없다면 레이드 제한시간이 지난 경우
      if (!raidRedisStatus) {
        await this.cacheManager.set('raidStatus', setRedis, { ttl: 0 });

        const record: RaidRecord = await this.raidRecordRepository.findOne({
          where: { id: raidRecordId },
        });

        record.score = 0;
        await this.raidRecordRepository.save(record);
        return;
      }

      // 레이드 종료인데 입장 가능 상태 or 사용자 불일치 or 레이드 기록 불일치
<<<<<<< HEAD
      if (
        raidRedisStatus.canEnter ||
        raidRedisStatus.enteredUserId !== userId ||
        raidRedisStatus.raidRecordId !== raidRecordId
      ) {
=======
      if (raidRedisStatus.canEnter || raidRedisStatus.enteredUserId !== userId) {
>>>>>>> 79518217
        throw new BadRequestException('레이드 상태와 일치하지 않은 요청입니다.');
      }

      const record: RaidRecord = await this.raidRecordRepository.findOne({
        where: {
          id: raidRecordId,
        },
        relations: ['user'],
      });
      // RaidRecord, User 일치하지 않으면 예외처리
      if (!record) {
        throw new NotFoundException('해당 레이드 기록을 찾을 수 없습니다.');
      }
      if (record.user.id !== userId) {
        throw new ForbiddenException('해당 사용자의 레이드 기록이 아닙니다.');
      }

      const response = await axios({
        url: process.env.STATIC_DATA_URL,
        method: 'GET',
      });
      const bossRaid = response.data.bossRaids[0];

      // 레벨에 따른 스코어 반영
      for (const l of bossRaid.levels) {
        if (l.level === record.level) {
          record.score = l.score;
          break;
        }
      }

      const user: User = await this.userRepository.findOne({
        where: { id: userId },
      });
      user.totalScore = user.totalScore + record.score;

      // 레디스 레이드 상태 초기화
      await this.cacheManager.set('raidStatus', setRedis, { ttl: 0 });

      // 레디스 레이드 랭킹 업뎃
      const ranking = await this.cacheManager.get('ranking');
      const scoreList = [];
      await this.cacheManager.set(`${userId}`, user.totalScore, { ttl: 0 });

      // raidRecord transaction.. manager +
      await this.raidRecordRepository.save(record);
      await this.userRepository.save(user);

      return record;
    } catch (error) {
      console.error(error);
    }
  }

  /* 
    작성자 : 김태영
  */
  async getStatusFromDB(): Promise<RaidStatus> {
    let raidRecord;
    try {
      raidRecord = await this.raidRecordRepository
        .createQueryBuilder('record')
        .leftJoinAndSelect('record.user', 'user')
        .orderBy('enterTime', 'DESC')
        .getOne();
    } catch (error) {
      throw new InternalServerErrorException(ErrorType.databaseServerError.msg);
    }

    if (!raidRecord) throw new NotFoundException(ErrorType.raidRecordNotFound.msg);

    let bossRaid;
    try {
      const response = await axios({
        url: process.env.STATIC_DATA_URL,
        method: 'GET',
      });
      bossRaid = response.data.bossRaids[0];
    } catch (error) {
      throw new MisdirectedException(ErrorType.axiosError.msg);
    }

    const now = moment();
    const startedAt = moment(raidRecord.enterTime);

    const duration = moment.duration(now.diff(startedAt)).asSeconds();

    const result: RaidStatus =
      duration < bossRaid.bossRaidLimitSeconds
        ? { canEnter: false, enteredUserId: raidRecord.user.id }
        : { canEnter: true, enteredUserId: null };

    return result;
  }

  async getStatusFromRedis(): Promise<RaidStatus> {
<<<<<<< HEAD
    const getRedis: RaidStatus = await this.cacheManager.get('raidStatus');

    const result: RaidStatus = getRedis ? getRedis : { canEnter: true, enteredUserId: null, raidRecordId: null };
=======
    try {
      const getRedis: RaidRecord = await this.cacheManager.get('raidStatus');
>>>>>>> 79518217

      const result: RaidStatus = getRedis
        ? { canEnter: false, enteredUserId: getRedis.userId }
        : { canEnter: true, enteredUserId: null };

      return result;
    } catch (error) {
      throw new InternalServerErrorException(ErrorType.redisError.msg);
    }
  }

  /* 작성자 : 염하늘
    - raid 랭킹 조회 로직 구현
  */
<<<<<<< HEAD

  async rankRaid(dto: RequestRaidDto) {
    //유저 조회
    const user = await this.existUser(dto);
    console.log(111, user);

    const response = await AxiousHelper.getInstance();
    const bossRaid = response.data.bossRaids[0];
    console.log(222, bossRaid);

    const myInfo: RankingInfo = {
      ranking: 1,
      userId: user.id,
      totalScore: user.totalScore,
    };
    return myInfo;
  }
  /*
     작성자 : 염하늘
     - user 조회 로직 함수화
  */
  public async existUser(requestDto: CreateRaidDTO | RaidEndDto | RequestRaidDto) {
    const existUser: User = await this.userRepository.findOne({
      where: {
        id: requestDto.userId,
      },
    });
    if (!existUser) {
      throw new NotFoundException(ErrorType.userNotFound.msg);
    } else {
      return existUser;
    }
=======

  async rankRaid(dto: RequestRaidDto) {
    // 1유저 조회
    const findUser: User = await this.userRepository.findOne({
      where: {
        id: dto.userId,
      },
    });
    if (!findUser) {
      throw new NotFoundException('해당 사용자를 찾을 수 없습니다.');
    }
    // 모든 유저 조회

    const response = await axios({
      url: process.env.STATIC_DATA_URL,
      method: 'GET',
    });

    const bossRaid = response.data.bossRaids[0];

    console.log(111111, bossRaid.levels);

    const myInfo: RankingInfo = {
      ranking: 1,
      userId: findUser.id,
      totalScore: findUser.totalScore,
    };

    const res: RankingInfo = {
      ranking: bossRaid.ranking,
      userId: 7,
      totalScore: bossRaid,
    };

    const result = ResponseRaidDto.usersInfo(myInfo, res);

    return result;
>>>>>>> 79518217
  }
}<|MERGE_RESOLUTION|>--- conflicted
+++ resolved
@@ -22,12 +22,8 @@
 import { RequestRaidDto } from './dto/requestRaid.dto';
 import { RankingInfo } from './rankingInfo.interface';
 import { ResponseRaidDto } from './dto/responseRaid.dto';
-<<<<<<< HEAD
-import AxiosInstance from './axiousHelper';
-import AxiousHelper from './axiousHelper';
-=======
->>>>>>> 79518217
 import { ErrorType } from 'src/common/error.enum';
+import AxiosHelper from './axiousHelper';
 
 const moment = require('moment');
 require('moment-timezone');
@@ -45,8 +41,8 @@
   ) {}
 
   /* 
-    작성자 : 박신영
-  */
+      작성자 : 박신영
+    */
   async enterBossRaid(createRaidDto: CreateRaidDTO): Promise<EnterBossRaidOption> {
     // 레이드 상태 조회
     let redisResult: RaidStatus;
@@ -87,8 +83,8 @@
     }
   }
   /* 
-    작성자 : 김용민
-  */
+      작성자 : 김용민
+    */
   // 레디스 사용 부분 추가 필요
   // - 3분이 지났는데 종료 요청이 들어오지 않은 경우 레디스는 어떻게??
   // 센트리로 에러 관리 추가 필요
@@ -99,10 +95,6 @@
     const setRedis: RaidStatus = {
       canEnter: true,
       enteredUserId: null,
-<<<<<<< HEAD
-      raidRecordId: null,
-=======
->>>>>>> 79518217
     };
     let raidRedisStatus: RaidStatus;
 
@@ -122,15 +114,7 @@
       }
 
       // 레이드 종료인데 입장 가능 상태 or 사용자 불일치 or 레이드 기록 불일치
-<<<<<<< HEAD
-      if (
-        raidRedisStatus.canEnter ||
-        raidRedisStatus.enteredUserId !== userId ||
-        raidRedisStatus.raidRecordId !== raidRecordId
-      ) {
-=======
       if (raidRedisStatus.canEnter || raidRedisStatus.enteredUserId !== userId) {
->>>>>>> 79518217
         throw new BadRequestException('레이드 상태와 일치하지 않은 요청입니다.');
       }
 
@@ -186,8 +170,8 @@
   }
 
   /* 
-    작성자 : 김태영
-  */
+      작성자 : 김태영
+    */
   async getStatusFromDB(): Promise<RaidStatus> {
     let raidRecord;
     try {
@@ -227,14 +211,8 @@
   }
 
   async getStatusFromRedis(): Promise<RaidStatus> {
-<<<<<<< HEAD
-    const getRedis: RaidStatus = await this.cacheManager.get('raidStatus');
-
-    const result: RaidStatus = getRedis ? getRedis : { canEnter: true, enteredUserId: null, raidRecordId: null };
-=======
     try {
       const getRedis: RaidRecord = await this.cacheManager.get('raidStatus');
->>>>>>> 79518217
 
       const result: RaidStatus = getRedis
         ? { canEnter: false, enteredUserId: getRedis.userId }
@@ -247,16 +225,15 @@
   }
 
   /* 작성자 : 염하늘
-    - raid 랭킹 조회 로직 구현
-  */
-<<<<<<< HEAD
+      - raid 랭킹 조회 로직 구현
+    */
 
   async rankRaid(dto: RequestRaidDto) {
-    //유저 조회
+    
     const user = await this.existUser(dto);
     console.log(111, user);
 
-    const response = await AxiousHelper.getInstance();
+    const response = await AxiosHelper.getInstance();
     const bossRaid = response.data.bossRaids[0];
     console.log(222, bossRaid);
 
@@ -282,44 +259,5 @@
     } else {
       return existUser;
     }
-=======
-
-  async rankRaid(dto: RequestRaidDto) {
-    // 1유저 조회
-    const findUser: User = await this.userRepository.findOne({
-      where: {
-        id: dto.userId,
-      },
-    });
-    if (!findUser) {
-      throw new NotFoundException('해당 사용자를 찾을 수 없습니다.');
-    }
-    // 모든 유저 조회
-
-    const response = await axios({
-      url: process.env.STATIC_DATA_URL,
-      method: 'GET',
-    });
-
-    const bossRaid = response.data.bossRaids[0];
-
-    console.log(111111, bossRaid.levels);
-
-    const myInfo: RankingInfo = {
-      ranking: 1,
-      userId: findUser.id,
-      totalScore: findUser.totalScore,
-    };
-
-    const res: RankingInfo = {
-      ranking: bossRaid.ranking,
-      userId: 7,
-      totalScore: bossRaid,
-    };
-
-    const result = ResponseRaidDto.usersInfo(myInfo, res);
-
-    return result;
->>>>>>> 79518217
   }
 }