--- conflicted
+++ resolved
@@ -142,13 +142,8 @@
       raidStatus = await this.cacheManager.get('raidStatus');
       // 레이드 상태가 유효한 값인지 확인
       await this.checkRaidStatus(raidStatus, userId, raidRecordId);
-<<<<<<< HEAD
-
-      // S3에서 보스레이드 정보 가져오기 (캐싱 이용하면 수정)
-=======
-      
+
       // S3에서 보스레이드 정보 가져오기 
->>>>>>> b2a47d5b
       const response = await AxiosHelper.getInstance();
       const bossRaid = response.data.bossRaids[0];
 
@@ -168,13 +163,11 @@
       await this.cacheManager.del('raidStatus'); // 진행 중인 보스레이드 레디스에서 삭제
       await this.updateUserRanking(userId, record.score); // 유저 랭킹 업데이트
 
-<<<<<<< HEAD
-      return record; // 과제에서는 응답 리스폰스 없음 (테스트 후 수정)
-=======
+
       await this.saveRaidRecord(user, record);  // 레이드 기록 DB에 저장
       await this.cacheManager.del('raidStatus');  // 진행 중인 레이드 상태 레디스에서 삭제
       await this.updateUserRanking(userId, user.totalScore);  // 유저 랭킹 업데이트
->>>>>>> b2a47d5b
+
     } catch (error) {
       throw new InternalServerErrorException(ErrorType.serverError.msg);
     }
@@ -285,7 +278,7 @@
     console.log(await this.cacheManager.get('level_2'));
   }
 
-<<<<<<< HEAD
+
   /*
      작성자 : 염하늘
      - user 조회 로직 함수화
@@ -329,14 +322,10 @@
     return result;
   }
 
-  /* 
-    작성자 : 김용민
-      - 레이드 종료 시 레이드 기록과 유저 정보를 트랜잭션으로 DB에 저장
-=======
+
   /**
    * @작성자 김용민
    * @description 레이드 종료 시 레이드 기록과 유저 정보를 트랜잭션으로 DB에 저장
->>>>>>> b2a47d5b
   */
   async saveRaidRecord(user: User, record: RaidRecord): Promise<void> {
     const queryRunner = getConnection().createQueryRunner();
