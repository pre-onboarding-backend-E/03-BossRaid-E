/* eslint-disable @typescript-eslint/no-var-requires */
import {
  BadRequestException,
  CACHE_MANAGER,
  ForbiddenException,
  Inject,
  Injectable,
  InternalServerErrorException,
  MisdirectedException,
  NotFoundException,
} from '@nestjs/common';
import { InjectRepository } from '@nestjs/typeorm';
import axios from 'axios';
import { User } from 'src/user/entities/user.entity';
import { Connection, Repository } from 'typeorm';
import { RaidEndDto } from './dto/raidEnd.dto';
import { RaidRecord } from './entities/raid.entity';
import { RaidEnterDto } from './dto/raidEnter.dto';
import { EnterBossRaidOption } from 'src/common/enterBossOption.interface';
<<<<<<< HEAD
=======
import { RaidStatusRes } from './dto/raidStatusRes.dto';
>>>>>>> 1b6dd190
import { Cache } from 'cache-manager';
import { TopRankerListDto } from './dto/topRankerList.dto';
import { IRankingInfo } from './rankingInfo.interface';
import { ErrorType } from 'src/common/error.enum';

import AxiosHelper from '../utils/axiosHelper';
import moment from 'moment';
import { UserService } from 'src/user/user.service';
import { InjectRedis } from '@nestjs-modules/ioredis';
import Redis from 'ioredis';
import { IRaidStatus } from './raidStatus.interface';

import { InjectQueue, Processor } from '@nestjs/bull';
import { Queue } from 'bull';

@Injectable()
@Processor('playerQueue')
export class RaidService {
  constructor(
    @InjectRepository(RaidRecord)
    private readonly raidRecordRepository: Repository<RaidRecord>,
    @InjectRepository(User)
    private readonly userRepository: Repository<User>,
    @Inject(CACHE_MANAGER)
    private readonly cacheManager: Cache,
    private userService: UserService,
    @InjectQueue('playerQueue')
    private playerQueue: Queue,
    @InjectRedis() private readonly redis: Redis,
    private readonly connection: Connection,
  ) {}

  /* 
    작성자 : 박신영
  */
  async enterBossRaid(raidEnterDto: RaidEnterDto): Promise<EnterBossRaidOption> {
    // queue에 보스 레이드를 시작하려는 유저를 넣습니다.
    let queueData;
    try {
      await this.addPlayerQueue(raidEnterDto);
      queueData = await this.playerQueue.getJobs(['delayed'], 0, 0, false);
      console.log(queueData);
    } catch (e) {
      throw new InternalServerErrorException(ErrorType.bullError.msg);
    }

    // - 레이드 상태 조회
    let redisResult: IRaidStatus;
    let dbResult: IRaidStatus;
    try {
      redisResult = await this.getStatusFromRedis();
      console.log(redisResult);
    } catch (error) {
      dbResult = await this.getStatusFromDB();
    }
    // 레이드 시작 불가능
    if (!redisResult?.canEnter) {
      throw new ForbiddenException(ErrorType.raidStatusForbidden.msg);
    }

    // 레이드 생성
    const { userId, level } = queueData[0].data;
    try {
      const raidData = await this.startBossRaid({ userId, level });
      return raidData;
    } catch (e) {
      throw new InternalServerErrorException(ErrorType.redisError.msg);
    }
  }

  async startBossRaid(raidEnterDto: RaidEnterDto): Promise<EnterBossRaidOption> {
    try {
      const user = await this.userRepository.findOne({ where: { id: raidEnterDto.userId } });
      const newBossRaid = this.raidRecordRepository.create({
        user,
        level: raidEnterDto.level,
        score: 0,
      });

      const raidRecord = await this.raidRecordRepository.save(newBossRaid);
      const setRedis: IRaidStatus = {
        canEnter: false,
        enteredUserId: raidEnterDto.userId,
        raidRecordId: raidRecord.id,
      };
      await this.cacheManager.set('raidStatus', setRedis, { ttl: 180 });

      const enterOption: EnterBossRaidOption = {
        isEntered: true,
        raidRecordId: newBossRaid.id,
      };

      return enterOption;
    } catch (e) {
      throw new InternalServerErrorException(ErrorType.redisError.msg);
    }
  }

  /* 
    작성자 : 박신영
    - 2. Producer
    - queue에 userId와 level을 추가합니다. (큐에 추가한 데이터를 Job이라고 합니다)
    - Job은 Consumer(raid.consumer)이 데이터를 처리하는데 필요한 데이터를 포함한 개체입니다. 
    - option은 지연(생성 시점 부터 작업을 실행할 시기), 시도(작업 실패 시 재시도 횟수)와 같은 옵션 등이 있습니다. 
  */

  async addPlayerQueue(playerData: RaidEnterDto) {
    try {
      const player = await this.playerQueue.add('player', playerData, {
        removeOnComplete: true,
        removeOnFail: true,
        delay: 1,
      });
      return player;
    } catch (e) {
      throw new InternalServerErrorException(ErrorType.serverError.msg);
    }
  }

  /**
   * @작성자 김용민
   * @description 레이드 종료에 관한 비지니스 로직 구현
   */
  async endRaid(raidEndDto: RaidEndDto): Promise<void> {
    const { userId, raidRecordId } = raidEndDto;
    let raidStatus: IRaidStatus;

    try {
      raidStatus = await this.cacheManager.get('raidStatus');
      // 레이드 상태가 유효한 값인지 확인
      await this.checkRaidStatus(raidStatus, userId, raidRecordId);

      // S3에서 보스레이드 정보 가져오기
      const response = await AxiosHelper.getInstance();
      const bossRaid = response.data.bossRaids[0];

      const record: RaidRecord = await this.getRaidRecordById(raidRecordId);

      for (const l of bossRaid.levels) {
        if (l.level === record.level) {
          record.score = l.score; // 레이드 기록에 보스 레벨에 따른 스코어 반영
          break;
        }
      }
      const user: User = await this.userService.getUserById(userId);
      user.totalScore = user.totalScore + record.score; // 유저의 totalScore 변경

      await this.saveRaidRecord(user, record); // 레이드 기록 DB에 저장
      await this.cacheManager.del('raidStatus'); // 진행 중인 보스레이드 레디스에서 삭제
      await this.updateUserRanking(userId, record.score); // 유저 랭킹 업데이트
    } catch (error) {
      throw new InternalServerErrorException(ErrorType.serverError.msg);
    }
  }

  /**
   * @작성자 김태영
   * @description 레디스에서 레이드 상태 정보 불러오기
   */
  async getStatusFromRedis(): Promise<IRaidStatus> {
    try {
      const getRedis: IRaidStatus = await this.cacheManager.get('raidStatus'); // 레디스에서 레이드 상태 정보 불러오기

      const result: IRaidStatus = getRedis ? getRedis : { canEnter: true, enteredUserId: null, raidRecordId: null };
      // 상태 정보가 존재하면 입장가능여부 false로 전달, 존재하지 않으면 입장가능여부 true로 전달

      return result;
    } catch (error) {
      throw new InternalServerErrorException(ErrorType.redisError.msg); // 에러시 레디스 에러로 간주합니다
    }
  }

  /**
   * @작성자 김태영
   * @description 데이터베이스에서 최근 레이드 기록을 통해 레이드 상태 정보 불러오기
   */
  async getStatusFromDB(): Promise<IRaidStatus> {
    let raidRecord: RaidRecord;
    try {
      raidRecord = await this.raidRecordRepository
        .createQueryBuilder('record')
        .leftJoinAndSelect('record.user', 'user')
        .orderBy('enterTime', 'DESC')
        .getOne(); // 가장 최근의 레이드 기록을 불러 옵니다
    } catch (error) {
      throw new InternalServerErrorException(ErrorType.databaseServerError.msg); // 에러시 sql 에러
    }

    if (!raidRecord) throw new NotFoundException(ErrorType.raidRecordNotFound.msg); // 레이드 레코드 값이 없을 시 에러

    let bossRaid;
    try {
      const response = await AxiosHelper.getInstance();
      bossRaid = response.data.bossRaids[0]; // static data 불러오기
    } catch (error) {
      throw new MisdirectedException(ErrorType.axiosError.msg);
    }

    const now = moment(); // 현재시간
    const enterTime = moment(raidRecord.enterTime); // 레이드 기록 상의 레이드 시작 시간

    const duration = moment.duration(now.diff(enterTime)).asSeconds(); // moment.js로 현재시간과 레이드 시작시간 간의 차이(초) 계산

    const result: IRaidStatus =
      duration < bossRaid.bossRaidLimitSeconds // 현재시간과 레이드 시작 시간간의 차이가 레이드 제한시간 보다 작을시 레이드가 진행중인 것으로 간주합니다
        ? { canEnter: false, enteredUserId: raidRecord.user.id, raidRecordId: raidRecord.id }
        : { canEnter: true, enteredUserId: null, raidRecordId: null }; // 상태 정보가 존재하면 그대로 전달, 존재하지 않으면 입장여부 true로 전달
    return result;
  }

  /**
   * @작성자 염하늘
   * @description 레이드 랭킹 조회 로직 구현
   */
  async rankRaid(raidRankDto: TopRankerListDto) {

    const user = await this.userService.getUserById(raidRankDto.userId);

    await this.staticDataCaching();

    const topRankerInfoList = await this.getTopRankerList();

    let ranking =0;
    topRankerInfoList.forEach(element => {
      if (user.id == element.userId)
        ranking = element.ranking;
    });
      const myRankingInfo: IRankingInfo = {
        ranking: ranking,
        userId: user.id,
        totalScore: user.totalScore,
      };
      return { topRankerInfoList, myRankingInfo }
  }

  /**
   * @작성자 염하늘
   * @description static data redis caching
   */
  public async staticDataCaching() {
    // S3 static data 가져오기
    const staticData = await AxiosHelper.getInstance();
    const bossRaid = staticData.data.bossRaids[0];


    await this.cacheManager.set('bossRaidLimitSeconds', bossRaid.bossRaidLimitSeconds);
    await this.cacheManager.set('level_0', bossRaid.levels[0].score);
    await this.cacheManager.set('level_1', bossRaid.levels[1].score);
    await this.cacheManager.set('level_2', bossRaid.levels[2].score);

  }

  /**
   * @작성자 김태영, 염하늘
   * @description 랭크 탑 10 리스트 불러오기
   */
  async getTopRankerList(): Promise<IRankingInfo[]> {
    const member = await this.redis.zrevrange('Raid-Rank', 0, 9);
    const resultTotal: IRankingInfo[] = await Promise.all(
      member.map(async el => {
        
        const score = await this.redis.zscore('Raid-Rank', el);
        const sameScoreList = await this.redis.zrevrangebyscore('Raid-Rank', score, score);
        const firstKey = sameScoreList[0];
        const rank = await this.redis.zrevrank('Raid-Rank', firstKey);

        const result: IRankingInfo = { ranking: rank + 1, userId: Number(el), totalScore: Number(score) };
        return result;
      }),
    );
    return resultTotal;
  }

  /**
   * @작성자 김용민
   * @description 레이드 종료 시 레이드 기록과 유저 정보를 트랜잭션으로 DB에 저장
   */
  async saveRaidRecord(user: User, record: RaidRecord): Promise<void> {
    const queryRunner = this.connection.createQueryRunner();
    await queryRunner.connect();
    await queryRunner.startTransaction('SERIALIZABLE');
    try {
      await queryRunner.manager.save(user);
      await queryRunner.manager.save(record);
      await queryRunner.commitTransaction();
    } catch (error) {
      await queryRunner.rollbackTransaction();
      throw error;
    } finally {
      await queryRunner.release();
    }
  }

  /**
   * @작성자 김태영, 염하늘
   * @description 레이드 종료 시 유저 랭킹을 레디스에 업데이트
   */
  async updateUserRanking(userId: number, score: number): Promise<void> {
    try {
      await this.redis.zincrby('Raid-Rank', score, userId);
    } catch (error) {
      throw new InternalServerErrorException(ErrorType.redisError.msg);
    }
  }

  /**
   * @작성자 김용민
   * @description 레이드 상태가 유효한 값인지 확인
   */
  checkRaidStatus(raidStatus: IRaidStatus, userId: number, raidRecordId: number) {
    // raidStatus가 없다면 레이드가 진행 중이지 않거나 시간 초과
    if (!raidStatus) {
      throw new NotFoundException(ErrorType.raidStatusNotFound);
    }

    // 사용자 불일치 or 레이드 기록 불일치
    if (raidStatus.enteredUserId !== userId || raidStatus.raidRecordId !== raidRecordId) {
      throw new BadRequestException(ErrorType.raidStatusBadRequest);
    }
  }

  /**
   * @작성자 김용민
   * @description 레이드 기록 가져오기
   */
  async getRaidRecordById(raidStatusId: number) {
    const record = await this.raidRecordRepository.findOne({ where: { id: raidStatusId } });

    if (!record) {
      throw new NotFoundException(ErrorType.raidRecordNotFound);
    }

    return record;
  }
}<|MERGE_RESOLUTION|>--- conflicted
+++ resolved
@@ -1,4 +1,3 @@
-/* eslint-disable @typescript-eslint/no-var-requires */
 import {
   BadRequestException,
   CACHE_MANAGER,
@@ -10,17 +9,13 @@
   NotFoundException,
 } from '@nestjs/common';
 import { InjectRepository } from '@nestjs/typeorm';
-import axios from 'axios';
 import { User } from 'src/user/entities/user.entity';
 import { Connection, Repository } from 'typeorm';
 import { RaidEndDto } from './dto/raidEnd.dto';
 import { RaidRecord } from './entities/raid.entity';
 import { RaidEnterDto } from './dto/raidEnter.dto';
 import { EnterBossRaidOption } from 'src/common/enterBossOption.interface';
-<<<<<<< HEAD
-=======
-import { RaidStatusRes } from './dto/raidStatusRes.dto';
->>>>>>> 1b6dd190
+
 import { Cache } from 'cache-manager';
 import { TopRankerListDto } from './dto/topRankerList.dto';
 import { IRankingInfo } from './rankingInfo.interface';
@@ -236,24 +231,22 @@
    * @description 레이드 랭킹 조회 로직 구현
    */
   async rankRaid(raidRankDto: TopRankerListDto) {
-
     const user = await this.userService.getUserById(raidRankDto.userId);
 
     await this.staticDataCaching();
 
     const topRankerInfoList = await this.getTopRankerList();
 
-    let ranking =0;
+    let ranking = 0;
     topRankerInfoList.forEach(element => {
-      if (user.id == element.userId)
-        ranking = element.ranking;
+      if (user.id == element.userId) ranking = element.ranking;
     });
-      const myRankingInfo: IRankingInfo = {
-        ranking: ranking,
-        userId: user.id,
-        totalScore: user.totalScore,
-      };
-      return { topRankerInfoList, myRankingInfo }
+    const myRankingInfo: IRankingInfo = {
+      ranking: ranking,
+      userId: user.id,
+      totalScore: user.totalScore,
+    };
+    return { topRankerInfoList, myRankingInfo };
   }
 
   /**
@@ -265,12 +258,10 @@
     const staticData = await AxiosHelper.getInstance();
     const bossRaid = staticData.data.bossRaids[0];
 
-
     await this.cacheManager.set('bossRaidLimitSeconds', bossRaid.bossRaidLimitSeconds);
     await this.cacheManager.set('level_0', bossRaid.levels[0].score);
     await this.cacheManager.set('level_1', bossRaid.levels[1].score);
     await this.cacheManager.set('level_2', bossRaid.levels[2].score);
-
   }
 
   /**
@@ -281,7 +272,6 @@
     const member = await this.redis.zrevrange('Raid-Rank', 0, 9);
     const resultTotal: IRankingInfo[] = await Promise.all(
       member.map(async el => {
-        
         const score = await this.redis.zscore('Raid-Rank', el);
         const sameScoreList = await this.redis.zrevrangebyscore('Raid-Rank', score, score);
         const firstKey = sameScoreList[0];
