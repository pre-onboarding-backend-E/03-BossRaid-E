--- conflicted
+++ resolved
@@ -12,36 +12,27 @@
 import { InjectRepository } from '@nestjs/typeorm';
 import axios from 'axios';
 import { User } from 'src/user/entities/user.entity';
-import { Connection, getConnection, Repository } from 'typeorm';
+import { Connection, Repository } from 'typeorm';
 import { RaidEndDto } from './dto/raidEnd.dto';
 import { RaidRecord } from './entities/raid.entity';
 import { RaidEnterDto } from './dto/raidEnter.dto';
 import { EnterBossRaidOption } from 'src/common/enterBossOption.interface';
-import { RaidStatus } from './dto/raidStatus.dto';
 import { Cache } from 'cache-manager';
 import { TopRankerListDto } from './dto/topRankerList.dto';
 import { IRankingInfo } from './rankingInfo.interface';
 import { ErrorType } from 'src/common/error.enum';
-<<<<<<< HEAD
-import { InjectQueue, Process, Processor } from '@nestjs/bull';
-import { Queue, Job } from 'bull';
+
 import AxiosHelper from '../utils/axiosHelper';
 import moment from 'moment';
 import { UserService } from 'src/user/user.service';
 import { InjectRedis } from '@nestjs-modules/ioredis';
 import Redis from 'ioredis';
 import { IRaidStatus } from './raidStatus.interface';
-=======
+
 import { InjectQueue, Processor } from '@nestjs/bull';
 import { Queue } from 'bull';
-import AxiosHelper from './axiosHelper';
-import moment from 'moment';
-import { UserService } from 'src/user/user.service';
+
 import { Job } from 'bullmq';
-
-// require('moment-timezone');
-// moment.tz.setDefault('Asia/Seoul');
->>>>>>> f622dce2
 
 @Injectable()
 @Processor('playerQueue')
@@ -60,28 +51,20 @@
     private readonly connection: Connection,
   ) {}
 
-<<<<<<< HEAD
-  /**
-   * @작성자 박신영
-   * @description 레이드 시작에 관한 비지니스 로직 구현
-   */
-  async enterBossRaid(raidEnterDto: RaidEnterDto): Promise<EnterBossRaidOption> {
-=======
   /* 
     작성자 : 박신영
   */
-  async enterBossRaid(createRaidDto: CreateRaidDTO): Promise<EnterBossRaidOption> {
+  async enterBossRaid(RaidEnterDto: RaidEnterDto): Promise<EnterBossRaidOption> {
     // queue에 보스 레이드를 시작하려는 유저를 넣습니다.
     let queueData;
     try {
-      await this.addPlayerQueue(createRaidDto);
+      await this.addPlayerQueue(RaidEnterDto);
       queueData = await this.playerQueue.getJobs(['delayed'], 0, 0, false);
       console.log(queueData);
     } catch (e) {
       throw new InternalServerErrorException(ErrorType.bullError);
     }
 
->>>>>>> f622dce2
     // - 레이드 상태 조회
     let redisResult: IRaidStatus;
     let dbResult: IRaidStatus;
@@ -99,19 +82,14 @@
     // 레이드 생성
     const { userId, level } = queueData[0].data;
     try {
-<<<<<<< HEAD
-      const user = await this.addPlayerQueue(raidEnterDto);
-      console.log(user);
-=======
       const raidData = await this.startBossRaid({ userId, level });
       return raidData;
->>>>>>> f622dce2
     } catch (e) {
       throw new InternalServerErrorException(ErrorType.redisError);
     }
   }
 
-  async startBossRaid(createRaidDto: CreateRaidDTO): Promise<EnterBossRaidOption> {
+  async startBossRaid(raidEnterDto: RaidEnterDto): Promise<EnterBossRaidOption> {
     try {
       const user = await this.userRepository.findOne({ where: { id: raidEnterDto.userId } });
       const newBossRaid = this.raidRecordRepository.create({
@@ -138,14 +116,7 @@
       throw new InternalServerErrorException(ErrorType.redisError);
     }
   }
-<<<<<<< HEAD
-
-  /**
-   * @작성자 박신영
-   * @description queue에 사용자 추가
-   */
-  async addPlayerQueue(playerData: RaidEnterDto): Promise<object> {
-=======
+
   /* 
     작성자 : 박신영
     - 2. Producer
@@ -154,8 +125,7 @@
     - option은 지연(생성 시점 부터 작업을 실행할 시기), 시도(작업 실패 시 재시도 횟수)와 같은 옵션 등이 있습니다. 
   */
 
-  async addPlayerQueue(playerData: CreateRaidDTO) {
->>>>>>> f622dce2
+  async addPlayerQueue(playerData: RaidEnterDto) {
     try {
       const player = await this.playerQueue.add('player', playerData, {
         removeOnComplete: true,
@@ -164,23 +134,7 @@
       });
       return player;
     } catch (e) {
-<<<<<<< HEAD
-      console.error(e);
-    }
-  }
-
-  /**
-   * @작성자 박신영
-   * @description queue 비우기
-   */
-  async emptyPlayerQueue() {
-    try {
-      this.playerQueue.empty();
-    } catch (e) {
-      console.log(e);
-=======
       throw new InternalServerErrorException(ErrorType.serverError);
->>>>>>> f622dce2
     }
   }
 
@@ -197,11 +151,7 @@
       // 레이드 상태가 유효한 값인지 확인
       await this.checkRaidStatus(raidStatus, userId, raidRecordId);
 
-<<<<<<< HEAD
       // S3에서 보스레이드 정보 가져오기
-=======
-      // S3에서 보스레이드 정보 가져오기 (캐싱 이용하면 수정)
->>>>>>> f622dce2
       const response = await AxiosHelper.getInstance();
       const bossRaid = response.data.bossRaids[0];
 
@@ -215,20 +165,10 @@
       }
       const user: User = await this.userService.getUserById(userId);
       user.totalScore = user.totalScore + record.score; // 유저의 totalScore 변경
-<<<<<<< HEAD
 
       await this.saveRaidRecord(user, record); // 레이드 기록 DB에 저장
-
       await this.cacheManager.del('raidStatus'); // 진행 중인 보스레이드 레디스에서 삭제
       await this.updateUserRanking(userId, record.score); // 유저 랭킹 업데이트
-=======
-
-      await this.saveRaidRecord(user, record); // 레이드 기록 DB에 저장
-      await this.cacheManager.del('raidStatus'); // 진행 중인 보스레이드 레디스에서 삭제
-      await this.updateUserRanking(userId, user.totalScore); // 유저 랭킹 업데이트
-
-      return record; // 과제에서는 응답 리스폰스 없음 (테스트 후 수정)
->>>>>>> f622dce2
     } catch (error) {
       throw new InternalServerErrorException(ErrorType.serverError.msg);
     }
@@ -337,7 +277,6 @@
     console.log(await this.cacheManager.get('level_2'));
   }
 
-<<<<<<< HEAD
   /**
    * @작성자 김태영, 염하늘
    * @description 랭크 탑 10 리스트 불러오기
@@ -362,23 +301,6 @@
       }),
     );
     return result;
-=======
-  /*
-     작성자 : 염하늘
-     - user 조회 로직 함수화
-  */
-  public async existUser(requestDto: CreateRaidDTO | RaidEndDto | RequestRaidDto) {
-    const existUser: User = await this.userRepository.findOne({
-      where: {
-        id: requestDto.userId,
-      },
-    });
-    if (!existUser) {
-      throw new NotFoundException(ErrorType.userNotFound.msg);
-    } else {
-      return existUser;
-    }
->>>>>>> f622dce2
   }
 
   /**
@@ -407,19 +329,7 @@
    */
   async updateUserRanking(userId: number, score: number): Promise<void> {
     try {
-<<<<<<< HEAD
       await this.redis.zincrby('Raid-Rank', score, userId);
-=======
-      let ranking;
-      ranking = await this.cacheManager.get('ranking');
-
-      if (!ranking) {
-        ranking = new Map();
-      }
-
-      ranking.set(`${userId}`, totalScore);
-      await this.cacheManager.set('ranking', ranking, { ttl: 0 });
->>>>>>> f622dce2
     } catch (error) {
       throw new InternalServerErrorException(ErrorType.redisError.msg);
     }
