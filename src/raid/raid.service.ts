--- conflicted
+++ resolved
@@ -15,16 +15,11 @@
 import { RaidRecord } from './entities/raid.entity';
 import { CreateRaidDTO } from './dto/createRaid.dto';
 import { EnterBossRaidOption } from 'src/common/enterBossOption.interface';
-<<<<<<< HEAD
+import { RaidStatus } from './dto/raidStatus.dto';
+import { Cache } from 'cache-manager';
 import { RequestRaidDto } from './dto/requestRaid.dto';
 import { RankingInfo } from './rankingInfo.interface';
-import { userInfo } from 'os';
 import { ResponseRaidDto } from './dto/responseRaid.dto';
-import { GetUser } from 'src/common/getUserDecorator';
-=======
-import { RaidStatus } from './dto/raidStatus.dto';
-import { Cache } from 'cache-manager';
->>>>>>> b7dd6f75
 
 const moment = require('moment');
 require('moment-timezone');
