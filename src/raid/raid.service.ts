/* eslint-disable @typescript-eslint/no-var-requires */
import {
  BadRequestException,
  CACHE_MANAGER,
  ForbiddenException,
  Inject,
  Injectable,
  InternalServerErrorException,
  MisdirectedException,
  NotFoundException,
} from '@nestjs/common';
import { InjectRepository } from '@nestjs/typeorm';
import axios from 'axios';
import { User } from 'src/user/entities/user.entity';
import { getConnection, Repository } from 'typeorm';
import { RaidEndDto } from './dto/raidEnd.dto';
import { RaidRecord } from './entities/raid.entity';
import { CreateRaidDTO } from './dto/createRaid.dto';
import { EnterBossRaidOption } from 'src/common/enterBossOption.interface';
import { defaultRaidStatus, RaidStatus } from './dto/raidStatus.dto';
import { Cache } from 'cache-manager';
import { RequestRaidDto } from './dto/requestRaid.dto';
import { RankingInfo } from './rankingInfo.interface';
import { ResponseRaidDto } from './dto/responseRaid.dto';
import { ErrorType } from 'src/common/error.enum';
import AxiosHelper from './axiosHelper';
import moment from 'moment';

@Injectable()
export class RaidService {
  constructor(
    @InjectRepository(RaidRecord)
    private readonly raidRecordRepository: Repository<RaidRecord>,
    @InjectRepository(User)
    private readonly userRepository: Repository<User>,
    @Inject(CACHE_MANAGER)
    private readonly cacheManager: Cache,
  ) {}

  /* 
      작성자 : 박신영
    */
  async enterBossRaid(createRaidDto: CreateRaidDTO): Promise<EnterBossRaidOption> {
    // 레이드 상태 조회
    let redisResult: RaidStatus;
    let dbResult: RaidStatus;
    try {
      // 레디스 조회시 결과
      redisResult = await this.getStatusFromRedis();
    } catch (error) {
      console.log(error);
      //레디스 에러 시 DB에서의 상태 조회 결과
      dbResult = await this.getStatusFromDB();
    }
    // 레이드 시작 불가능

    if (!redisResult?.canEnter) {
      throw new ForbiddenException('보스 레이드가 실행 중입니다.');
    }
    // 레이드 시작 가능
    try {
      const newBossRaid = this.raidRecordRepository.create({
        ...createRaidDto,
        score: 0,
      });
      const result = await this.raidRecordRepository.insert(newBossRaid);
      const raidRecordId = result.identifiers[0].id;

      const setRedis: RaidStatus = { canEnter: false, enteredUserId: createRaidDto.userId };
      await this.cacheManager.set('raidStatus', setRedis, { ttl: 180 });

      const enterOption: EnterBossRaidOption = {
        isEntered: true,
        raidRecordId,
      };

      return enterOption;
    } catch (e) {
      console.error(e);
    }
  }
  /* 
    작성자 : 김용민
      - 레이드 종료에 관한 비지니스 로직 구현
  */
  // 센트리로 에러 관리 추가 필요
  // 에러 타입화 추가 필요
  // 유저 랭킹 업데이트 추가 필요
  async endRaid(raidEndDto: RaidEndDto) {
    const { userId, raidRecordId } = raidEndDto;
    let raidStatus: RaidStatus;


    try {
      raidStatus = await this.cacheManager.get('raidStatus');
      // raidStatus가 없다면 레이드가 진행 중이지 않거나 시간 초과
      if (!raidStatus) {
        await this.cacheManager.set('raidStatus', defaultRaidStatus, { ttl: 0 });
        throw new NotFoundException('진행 중인 레이드 정보가 없습니다.');
      }

      // 레이드 종료인데 입장 가능 상태 or 사용자 불일치 or 레이드 기록 불일치
      if (raidStatus.canEnter || raidStatus.enteredUserId !== userId || raidStatus.raidRecord.id !== raidRecordId) {
        throw new BadRequestException('진행 중인 레이드 정보와 일치하지 않습니다.');

      }

      const response = await axios({
        url: process.env.STATIC_DATA_URL,
        method: 'GET',
      });
      const bossRaid = response.data.bossRaids[0];

      const record: RaidRecord = raidStatus.raidRecord;
      for (const l of bossRaid.levels) {
        if (l.level === record.level) {
          record.score = l.score;  // 보스 레벨에 따른 스코어 반영
          break;
        }
      }

      const user: User = await this.userRepository.findOne({ where: { id: userId } });
      if (!user) {
        throw new NotFoundException('해당 사용자를 찾을 수 없습니다.');
      }
      user.totalScore = user.totalScore + record.score;  // 유저의 totalScore 변경

      // 레이드 상태 DB에 저장
      await this.saveRaidRecord(user, record);
      // 레이드 상태 초기화
      await this.cacheManager.set('raidStatus', defaultRaidStatus, { ttl: 0 });
      // 유저 랭킹 업데이트
      await this.updateUserRanking(userId, user.totalScore);
      
      return record;
    } catch (error) {
      console.error(error);
    } 
  }

<<<<<<< HEAD
  /**
   * @작성자 김태영
   * @description 데이터베이스에서 최근 레이드 기록을 통해 레이드 상태 정보 불러오기
   */
=======
  /* 
      작성자 : 김태영
    */
>>>>>>> e8773e61
  async getStatusFromDB(): Promise<RaidStatus> {
    let raidRecord: RaidRecord;
    try {
      raidRecord = await this.raidRecordRepository
        .createQueryBuilder('record')
        .leftJoinAndSelect('record.user', 'user')
        .orderBy('enterTime', 'DESC')
        .getOne();
    } catch (error) {
      throw new InternalServerErrorException(ErrorType.databaseServerError.msg);
    }

    if (!raidRecord) throw new NotFoundException(ErrorType.raidRecordNotFound.msg);

    let bossRaid;
    try {
      const response = await axios({
        url: process.env.STATIC_DATA_URL,
        method: 'GET',
      });
      bossRaid = response.data.bossRaids[0];
    } catch (error) {
      throw new MisdirectedException(ErrorType.axiosError.msg);
    }

    const now = moment();
    const startedAt = moment(raidRecord.enterTime);

    const duration = moment.duration(now.diff(startedAt)).asSeconds();

    const result: RaidStatus =
      duration < bossRaid.bossRaidLimitSeconds
        ? { canEnter: false, enteredUserId: raidRecord.user.id }
        : { canEnter: true, enteredUserId: null };

    return result;
  }

  /**
   * @작성자 김태영
   * @description 레디스에서 레이드 상태 정보 불러오기
   */
  async getStatusFromRedis(): Promise<RaidStatus> {
    try {
      const getRedis: RaidRecord = await this.cacheManager.get('raidStatus');

      const result: RaidStatus = getRedis
        ? { canEnter: false, enteredUserId: getRedis.userId }
        : { canEnter: true, enteredUserId: null };

      return result;
    } catch (error) {
      throw new InternalServerErrorException(ErrorType.redisError.msg);
    }
  }

  /* 작성자 : 염하늘
      - raid 랭킹 조회 로직 구현
    */

  async rankRaid(dto: RequestRaidDto) {
    
    const user = await this.existUser(dto);
    console.log(111, user);

    const response = await AxiosHelper.getInstance();
    const bossRaid = response.data.bossRaids[0];
    console.log(222, bossRaid);

    const myInfo: RankingInfo = {
      ranking: 1,
      userId: user.id,
      totalScore: user.totalScore,
    };
    return myInfo;
  }
  /*
     작성자 : 염하늘
     - user 조회 로직 함수화
  */
  public async existUser(requestDto: CreateRaidDTO | RaidEndDto | RequestRaidDto) {
    const existUser: User = await this.userRepository.findOne({
      where: {
        id: requestDto.userId,
      },
    });
    if (!existUser) {
      throw new NotFoundException(ErrorType.userNotFound.msg);
    } else {
      return existUser;
    }
  }

  /* 
    작성자 : 김용민
      - 레이드 종료 시 레이드 기록과 유저 정보를 트랜잭션으로 DB에 저장
  */
  async saveRaidRecord(user: User, record: RaidRecord): Promise<void> {
    const queryRunner = getConnection().createQueryRunner();

    try {
      queryRunner.startTransaction();
      await this.raidRecordRepository.save(record);
      await this.userRepository.save(user);
      queryRunner.commitTransaction();
    } catch (error) {
      queryRunner.rollbackTransaction();
    } finally {
      queryRunner.release();
    }
  }

  /* 
    작성자 : 김용민
      - 레이드 종료 시 유저 랭킹을 레디스에 업데이트
  */
  async updateUserRanking(userId: number, totalScore: number): Promise<void> {
    let ranking;
    ranking = await this.cacheManager.get('ranking');
  
    if (!ranking) {
      ranking = new Map();
    }

    ranking.set(`${userId}`, totalScore);
    await this.cacheManager.set('ranking', ranking, { ttl: 0 })
  }
}<|MERGE_RESOLUTION|>--- conflicted
+++ resolved
@@ -90,7 +90,6 @@
     const { userId, raidRecordId } = raidEndDto;
     let raidStatus: RaidStatus;
 
-
     try {
       raidStatus = await this.cacheManager.get('raidStatus');
       // raidStatus가 없다면 레이드가 진행 중이지 않거나 시간 초과
@@ -102,7 +101,6 @@
       // 레이드 종료인데 입장 가능 상태 or 사용자 불일치 or 레이드 기록 불일치
       if (raidStatus.canEnter || raidStatus.enteredUserId !== userId || raidStatus.raidRecord.id !== raidRecordId) {
         throw new BadRequestException('진행 중인 레이드 정보와 일치하지 않습니다.');
-
       }
 
       const response = await axios({
@@ -114,7 +112,7 @@
       const record: RaidRecord = raidStatus.raidRecord;
       for (const l of bossRaid.levels) {
         if (l.level === record.level) {
-          record.score = l.score;  // 보스 레벨에 따른 스코어 반영
+          record.score = l.score; // 보스 레벨에 따른 스코어 반영
           break;
         }
       }
@@ -123,7 +121,7 @@
       if (!user) {
         throw new NotFoundException('해당 사용자를 찾을 수 없습니다.');
       }
-      user.totalScore = user.totalScore + record.score;  // 유저의 totalScore 변경
+      user.totalScore = user.totalScore + record.score; // 유저의 totalScore 변경
 
       // 레이드 상태 DB에 저장
       await this.saveRaidRecord(user, record);
@@ -131,23 +129,17 @@
       await this.cacheManager.set('raidStatus', defaultRaidStatus, { ttl: 0 });
       // 유저 랭킹 업데이트
       await this.updateUserRanking(userId, user.totalScore);
-      
+
       return record;
     } catch (error) {
       console.error(error);
-    } 
-  }
-
-<<<<<<< HEAD
+    }
+  }
+
   /**
    * @작성자 김태영
    * @description 데이터베이스에서 최근 레이드 기록을 통해 레이드 상태 정보 불러오기
    */
-=======
-  /* 
-      작성자 : 김태영
-    */
->>>>>>> e8773e61
   async getStatusFromDB(): Promise<RaidStatus> {
     let raidRecord: RaidRecord;
     try {
@@ -209,7 +201,6 @@
     */
 
   async rankRaid(dto: RequestRaidDto) {
-    
     const user = await this.existUser(dto);
     console.log(111, user);
 
@@ -267,12 +258,12 @@
   async updateUserRanking(userId: number, totalScore: number): Promise<void> {
     let ranking;
     ranking = await this.cacheManager.get('ranking');
-  
+
     if (!ranking) {
       ranking = new Map();
     }
 
     ranking.set(`${userId}`, totalScore);
-    await this.cacheManager.set('ranking', ranking, { ttl: 0 })
+    await this.cacheManager.set('ranking', ranking, { ttl: 0 });
   }
 }