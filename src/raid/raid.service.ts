/* eslint-disable @typescript-eslint/no-var-requires */
import {
  BadRequestException,
  CACHE_MANAGER,
  ForbiddenException,
  Inject,
  Injectable,
  InternalServerErrorException,
  MisdirectedException,
  NotFoundException,
} from '@nestjs/common';
import { InjectRepository } from '@nestjs/typeorm';
import axios from 'axios';
import { User } from 'src/user/entities/user.entity';
import { getConnection, Repository } from 'typeorm';
import { RaidEndDto } from './dto/raidEnd.dto';
import { RaidRecord } from './entities/raid.entity';
import { CreateRaidDTO } from './dto/createRaid.dto';
import { EnterBossRaidOption } from 'src/common/enterBossOption.interface';
import { defaultRaidStatus, RaidStatus } from './dto/raidStatus.dto';
import { Cache } from 'cache-manager';
import { RequestRaidDto } from './dto/requestRaid.dto';
import { RankingInfo } from './rankingInfo.interface';
import { ResponseRaidDto } from './dto/responseRaid.dto';
import { ErrorType } from 'src/common/error.enum';

@Injectable()
export class RaidService {
  constructor(
    @InjectRepository(RaidRecord)
    private readonly raidRecordRepository: Repository<RaidRecord>,
    @InjectRepository(User)
    private readonly userRepository: Repository<User>,
    @Inject(CACHE_MANAGER)
    private readonly cacheManager: Cache,
  ) {}

  /* 
    작성자 : 박신영
  */
  async enterBossRaid(createRaidDto: CreateRaidDTO): Promise<EnterBossRaidOption> {
    // 레이드 상태 조회
    let redisResult: RaidStatus;
    let dbResult: RaidStatus;
    try {
      // 레디스 조회시 결과
      redisResult = await this.getStatusFromRedis();
    } catch (error) {
      console.log(error);
      //레디스 에러 시 DB에서의 상태 조회 결과
      dbResult = await this.getStatusFromDB();
    }
    // 레이드 시작 불가능

    if (!redisResult?.canEnter) {
      throw new ForbiddenException('보스 레이드가 실행 중입니다.');
    }
    // 레이드 시작 가능
    try {
      const newBossRaid = this.raidRecordRepository.create({
        ...createRaidDto,
        score: 0,
      });
      const result = await this.raidRecordRepository.insert(newBossRaid);
      const raidRecordId = result.identifiers[0].id;

      const setRedis: RaidStatus = { canEnter: false, enteredUserId: createRaidDto.userId };
      await this.cacheManager.set('raidStatus', setRedis, { ttl: 180 });

      const enterOption: EnterBossRaidOption = {
        isEntered: true,
        raidRecordId,
      };

      return enterOption;
    } catch (e) {
      console.error(e);
    }
  }
  /* 
    작성자 : 김용민
      - 레이드 종료에 관한 비지니스 로직 구현
  */
  // 센트리로 에러 관리 추가 필요
  // 에러 타입화 추가 필요
  // 유저 랭킹 업데이트 추가 필요
  async endRaid(raidEndDto: RaidEndDto) {
    const { userId, raidRecordId } = raidEndDto;
<<<<<<< HEAD
    let raidStatus: RaidStatus;
=======
    const setRedis: RaidStatus = {
      canEnter: true,
      enteredUserId: null,
    };
    let raidRedisStatus: RaidStatus;
>>>>>>> 79518217

    try {
      raidStatus = await this.cacheManager.get('raidStatus');
      // raidStatus가 없다면 레이드가 진행 중이지 않거나 시간 초과
      if (!raidStatus) {
        await this.cacheManager.set('raidStatus', defaultRaidStatus, { ttl: 0 });
        throw new NotFoundException('진행 중인 레이드 정보가 없습니다.');
      }

      // 레이드 종료인데 입장 가능 상태 or 사용자 불일치 or 레이드 기록 불일치
<<<<<<< HEAD
      if (raidStatus.canEnter || raidStatus.enteredUserId !== userId || raidStatus.raidRecord.id !== raidRecordId) {
        throw new BadRequestException('진행 중인 레이드 정보와 일치하지 않습니다.');
=======
      if (raidRedisStatus.canEnter || raidRedisStatus.enteredUserId !== userId) {
        throw new BadRequestException('레이드 상태와 일치하지 않은 요청입니다.');
      }

      const record: RaidRecord = await this.raidRecordRepository.findOne({
        where: {
          id: raidRecordId,
        },
        relations: ['user'],
      });
      // RaidRecord, User 일치하지 않으면 예외처리
      if (!record) {
        throw new NotFoundException('해당 레이드 기록을 찾을 수 없습니다.');
      }
      if (record.user.id !== userId) {
        throw new ForbiddenException('해당 사용자의 레이드 기록이 아닙니다.');
>>>>>>> 79518217
      }

      const response = await axios({
        url: process.env.STATIC_DATA_URL,
        method: 'GET',
      });
      const bossRaid = response.data.bossRaids[0];

      const record: RaidRecord = raidStatus.raidRecord;
      for (const l of bossRaid.levels) {
        if (l.level === record.level) {
          record.score = l.score;  // 보스 레벨에 따른 스코어 반영
          break;
        }
      }

      const user: User = await this.userRepository.findOne({ where: { id: userId } });
      if (!user) {
        throw new NotFoundException('해당 사용자를 찾을 수 없습니다.');
      }
      user.totalScore = user.totalScore + record.score;  // 유저의 totalScore 변경

      // 레이드 상태 DB에 저장
      await this.saveRaidRecord(user, record);
      // 레이드 상태 초기화
      await this.cacheManager.set('raidStatus', defaultRaidStatus, { ttl: 0 });
      // 유저 랭킹 업데이트
      await this.updateUserRanking(userId, user.totalScore);
      
      return record;
    } catch (error) {
      console.error(error);
    } 
  }

  /* 
    작성자 : 김태영
  */
  async getStatusFromDB(): Promise<RaidStatus> {
    let raidRecord;
    try {
      raidRecord = await this.raidRecordRepository
        .createQueryBuilder('record')
        .leftJoinAndSelect('record.user', 'user')
        .orderBy('enterTime', 'DESC')
        .getOne();
    } catch (error) {
      throw new InternalServerErrorException(ErrorType.databaseServerError.msg);
    }

    if (!raidRecord) throw new NotFoundException(ErrorType.raidRecordNotFound.msg);

    let bossRaid;
    try {
      const response = await axios({
        url: process.env.STATIC_DATA_URL,
        method: 'GET',
      });
      bossRaid = response.data.bossRaids[0];
    } catch (error) {
      throw new MisdirectedException(ErrorType.axiosError.msg);
    }

    const now = moment();
    const startedAt = moment(raidRecord.enterTime);

    const duration = moment.duration(now.diff(startedAt)).asSeconds();

    const result: RaidStatus =
      duration < bossRaid.bossRaidLimitSeconds
        ? { canEnter: false, enteredUserId: raidRecord.user.id }
        : { canEnter: true, enteredUserId: null };

    return result;
  }

  async getStatusFromRedis(): Promise<RaidStatus> {
    try {
      const getRedis: RaidRecord = await this.cacheManager.get('raidStatus');

      const result: RaidStatus = getRedis
        ? { canEnter: false, enteredUserId: getRedis.userId }
        : { canEnter: true, enteredUserId: null };

      return result;
    } catch (error) {
      throw new InternalServerErrorException(ErrorType.redisError.msg);
    }
  }

  /* 작성자 : 염하늘
    - raid 랭킹 조회 로직 구현
  */

  async rankRaid(dto: RequestRaidDto) {
    // 1유저 조회
    const findUser: User = await this.userRepository.findOne({
      where: {
        id: dto.userId,
      },
    });
    if (!findUser) {
      throw new NotFoundException('해당 사용자를 찾을 수 없습니다.');
    }
    // 모든 유저 조회

    const response = await axios({
      url: process.env.STATIC_DATA_URL,
      method: 'GET',
    });

    const bossRaid = response.data.bossRaids[0];

    console.log(111111, bossRaid.levels);

    const myInfo: RankingInfo = {
      ranking: 1,
      userId: findUser.id,
      totalScore: findUser.totalScore,
    };

    const res: RankingInfo = {
      ranking: bossRaid.ranking,
      userId: 7,
      totalScore: bossRaid,
    };

    const result = ResponseRaidDto.usersInfo(myInfo, res);

    return result;
  }

  /* 
    작성자 : 김용민
      - 레이드 종료 시 레이드 기록과 유저 정보를 트랜잭션으로 DB에 저장
  */
  async saveRaidRecord(user: User, record: RaidRecord): Promise<void> {
    const queryRunner = getConnection().createQueryRunner();

    try {
      queryRunner.startTransaction();
      await this.raidRecordRepository.save(record);
      await this.userRepository.save(user);
      queryRunner.commitTransaction();
    } catch (error) {
      queryRunner.rollbackTransaction();
    } finally {
      queryRunner.release();
    }
  }

  /* 
    작성자 : 김용민
      - 레이드 종료 시 유저 랭킹을 레디스에 업데이트
  */
  async updateUserRanking(userId: number, totalScore: number): Promise<void> {
    let ranking;
    ranking = await this.cacheManager.get('ranking');
  
    if (!ranking) {
      ranking = new Map();
    }

    ranking.set(`${userId}`, totalScore);
    await this.cacheManager.set('ranking', ranking, { ttl: 0 })
  }
}<|MERGE_RESOLUTION|>--- conflicted
+++ resolved
@@ -86,15 +86,8 @@
   // 유저 랭킹 업데이트 추가 필요
   async endRaid(raidEndDto: RaidEndDto) {
     const { userId, raidRecordId } = raidEndDto;
-<<<<<<< HEAD
     let raidStatus: RaidStatus;
-=======
-    const setRedis: RaidStatus = {
-      canEnter: true,
-      enteredUserId: null,
-    };
-    let raidRedisStatus: RaidStatus;
->>>>>>> 79518217
+
 
     try {
       raidStatus = await this.cacheManager.get('raidStatus');
@@ -105,27 +98,9 @@
       }
 
       // 레이드 종료인데 입장 가능 상태 or 사용자 불일치 or 레이드 기록 불일치
-<<<<<<< HEAD
       if (raidStatus.canEnter || raidStatus.enteredUserId !== userId || raidStatus.raidRecord.id !== raidRecordId) {
         throw new BadRequestException('진행 중인 레이드 정보와 일치하지 않습니다.');
-=======
-      if (raidRedisStatus.canEnter || raidRedisStatus.enteredUserId !== userId) {
-        throw new BadRequestException('레이드 상태와 일치하지 않은 요청입니다.');
-      }
-
-      const record: RaidRecord = await this.raidRecordRepository.findOne({
-        where: {
-          id: raidRecordId,
-        },
-        relations: ['user'],
-      });
-      // RaidRecord, User 일치하지 않으면 예외처리
-      if (!record) {
-        throw new NotFoundException('해당 레이드 기록을 찾을 수 없습니다.');
-      }
-      if (record.user.id !== userId) {
-        throw new ForbiddenException('해당 사용자의 레이드 기록이 아닙니다.');
->>>>>>> 79518217
+
       }
 
       const response = await axios({
