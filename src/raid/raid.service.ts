--- conflicted
+++ resolved
@@ -24,6 +24,7 @@
 import { ResponseRaidDto } from './dto/responseRaid.dto';
 import { ErrorType } from 'src/common/error.enum';
 import AxiosHelper from './axiosHelper';
+import moment from 'moment';
 
 @Injectable()
 export class RaidService {
@@ -79,16 +80,9 @@
     }
   }
   /* 
-<<<<<<< HEAD
-      작성자 : 김용민
-    */
-  // 레디스 사용 부분 추가 필요
-  // - 3분이 지났는데 종료 요청이 들어오지 않은 경우 레디스는 어떻게??
-=======
     작성자 : 김용민
       - 레이드 종료에 관한 비지니스 로직 구현
   */
->>>>>>> 416f51e8
   // 센트리로 에러 관리 추가 필요
   // 에러 타입화 추가 필요
   // 유저 랭킹 업데이트 추가 필요
