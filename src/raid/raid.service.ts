--- conflicted
+++ resolved
@@ -149,11 +149,7 @@
       // 레이드 상태가 유효한 값인지 확인
       await this.checkRaidStatus(raidStatus, userId, raidRecordId);
 
-<<<<<<< HEAD
-      // S3에서 보스레이드 정보 가져오기 (캐싱 이용하면 수정)
-=======
       // S3에서 보스레이드 정보 가져오기
->>>>>>> d55fe2c2
       const response = await AxiosHelper.getInstance();
       const bossRaid = response.data.bossRaids[0];
 
@@ -169,16 +165,8 @@
       user.totalScore = user.totalScore + record.score; // 유저의 totalScore 변경
 
       await this.saveRaidRecord(user, record); // 레이드 기록 DB에 저장
-<<<<<<< HEAD
-      await this.cacheManager.del('raidStatus'); // 진행 중인 보스레이드 레디스에서 삭제
-      await this.updateUserRanking(userId, user.totalScore); // 유저 랭킹 업데이트
-
-      return record; // 과제에서는 응답 리스폰스 없음 (테스트 후 수정)
-=======
-
       await this.cacheManager.del('raidStatus'); // 진행 중인 보스레이드 레디스에서 삭제
       await this.updateUserRanking(userId, record.score); // 유저 랭킹 업데이트
->>>>>>> d55fe2c2
     } catch (error) {
       throw new InternalServerErrorException(ErrorType.serverError.msg);
     }
@@ -287,23 +275,6 @@
     console.log(await this.cacheManager.get('level_2'));
   }
 
-<<<<<<< HEAD
-  /*
-     작성자 : 염하늘
-     - user 조회 로직 함수화
-  */
-  public async existUser(requestDto: CreateRaidDTO | RaidEndDto | RequestRaidDto) {
-    const existUser: User = await this.userRepository.findOne({
-      where: {
-        id: requestDto.userId,
-      },
-    });
-    if (!existUser) {
-      throw new NotFoundException(ErrorType.userNotFound.msg);
-    } else {
-      return existUser;
-    }
-=======
   /**
    * @작성자 김태영, 염하늘
    * @description 랭크 탑 10 리스트 불러오기
@@ -328,7 +299,6 @@
       }),
     );
     return result;
->>>>>>> d55fe2c2
   }
 
   /**
@@ -357,19 +327,7 @@
    */
   async updateUserRanking(userId: number, score: number): Promise<void> {
     try {
-<<<<<<< HEAD
-      let ranking;
-      ranking = await this.cacheManager.get('ranking');
-
-      if (!ranking) {
-        ranking = new Map();
-      }
-
-      ranking.set(`${userId}`, totalScore);
-      await this.cacheManager.set('ranking', ranking, { ttl: 0 });
-=======
       await this.redis.zincrby('Raid-Rank', score, userId);
->>>>>>> d55fe2c2
     } catch (error) {
       throw new InternalServerErrorException(ErrorType.redisError.msg);
     }
