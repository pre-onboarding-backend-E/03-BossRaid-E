--- conflicted
+++ resolved
@@ -14,17 +14,14 @@
 import { RaidEndDto } from './dto/raidEnd.dto';
 import { RaidRecord } from './entities/raid.entity';
 import { RaidEnterDto } from './dto/raidEnter.dto';
-<<<<<<< HEAD
 import { EnterBossRaidOption } from 'src/utils/interface/enterBossOption.interface';
 import { Cache } from 'cache-manager';
 import { TopRankerListDto } from './dto/topRankerList.dto';
 import { IRankingInfo } from './rankingInfo.interface';
 import { ErrorType } from 'src/utils/responseHandler/error.enum';
-import { InjectQueue, Process, Processor } from '@nestjs/bull';
-import { Queue, Job } from 'bull';
+import { InjectQueue, Processor } from '@nestjs/bull';
+import { Queue } from 'bull';
 import AxiosHelper from '../utils/helper/axiosHelper';
-=======
->>>>>>> f3a3e8f6
 import moment from 'moment';
 import { UserService } from 'src/user/user.service';
 import { InjectRedis } from '@nestjs-modules/ioredis';
