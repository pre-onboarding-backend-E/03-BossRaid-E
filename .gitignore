# compiled output
/dist
/node_modules

# Logs
logs
*.log
npm-debug.log*
pnpm-debug.log*
yarn-debug.log*
yarn-error.log*
lerna-debug.log*

# OS
.DS_Store

# Tests
/coverage
/.nyc_output

# IDEs and editors
/.idea
.project
.classpath
.c9/
*.launch
.settings/
*.sublime-workspace

# IDE - VSCode
.vscode/*
!.vscode/settings.json
!.vscode/tasks.json
!.vscode/launch.json
!.vscode/extensions.json

/env
.env
<<<<<<< HEAD








# Elastic Beanstalk Files
.elasticbeanstalk/*
!.elasticbeanstalk/*.cfg.yml
!.elasticbeanstalk/*.global.yml
=======
dump.rdb
>>>>>>> f65251c4
<|MERGE_RESOLUTION|>--- conflicted
+++ resolved
@@ -36,19 +36,5 @@
 
 /env
 .env
-<<<<<<< HEAD
 
-
-
-
-
-
-
-
-# Elastic Beanstalk Files
-.elasticbeanstalk/*
-!.elasticbeanstalk/*.cfg.yml
-!.elasticbeanstalk/*.global.yml
-=======
 dump.rdb
->>>>>>> f65251c4
